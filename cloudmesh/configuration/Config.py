--- conflicted
+++ resolved
@@ -693,12 +693,7 @@
                 # Hash the path to create a base filename
                 # MD5 is acceptable since security does not rely on hiding path
                 h = ch.hash_data(path, "MD5", "b64", True)
-<<<<<<< HEAD
-                fp = f"{gcm_path}/{h}"  # path to filename for key and nonce
-=======
                 fp = os.path.join(secpath, h)
-
->>>>>>> 2b5e4831
                 # Check if the attribute has already been encrypted
                 if exists(f"{fp}.key"):
                     Console.ok(f"\tAlready encrypted: {path}")
@@ -741,11 +736,6 @@
 
         except Exception as e:
             Console.error("reverting cloudmesh.yaml")
-<<<<<<< HEAD
-            copy2(src=named_temp.name, dst=self.config_path)
-            named_temp.close()  # close (and delete) the reversion file
-            raise e
-=======
             # Revert original copy of cloudmesh.yaml
             copy2(src = named_temp.name, dst = self.config_path)
             named_temp.close() #close (and delete) the reversion file
@@ -764,7 +754,6 @@
                 if os.path.exists(f"{fp}.nonce"):
                     os.remove(f"{fp}.nonce")
             sys.exit( f"{e}")
->>>>>>> 2b5e4831
 
         named_temp.close()  # close (and delete) the reversion file
         Console.ok(f"Success: encrypted {counter} expressions")
@@ -841,15 +830,9 @@
                     config.set(path, pt)
         except Exception as e:
             Console.error("reverting cloudmesh.yaml")
-<<<<<<< HEAD
-            copy2(src=named_temp.name, dst=config.config_path)
-            named_temp.close()  # close (and delete) the reversion file
-            raise e
-=======
             copy2(src = named_temp.name, dst = config.config_path)
             named_temp.close() #close (and delete) the reversion file
             sys.exit( f"{e}")
->>>>>>> 2b5e4831
 
         for path in paths:
             h = ch.hash_data(path, "MD5", "b64", True)
